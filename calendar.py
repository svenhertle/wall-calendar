import cairocffi as cairo
import datetime
import locale
import csv


class CalendarError(Exception):
    def __init__(self, value):
        self.value = value

    def __str__(self):
        return repr(self.value)


class DataReader:
    """Reads calendar data from CSV file."""
    def __init__(self, year):
        self.year = year
        self.data = {}

    def read(self, filename):
        try:
            f = open(filename, 'r')
            csv_reader = csv.reader(f, dialect="excel")

            for row in csv_reader:
                # check for valid data
                if len(row) < 3 or len(row) > 4:
                    raise CalendarError("Error in file: " + filename +
                                        " (wrong number of columns)")

                # values
                month = row[0]
                day = row[1]
                text = row[2]

                # optional: highlight
                highlight = False
                if len(row) == 4 and row[3].lower() == "yes":
                        highlight = True

                # add to list
                key = datetime.date(self.year, int(month), int(day))
                if not key in self.data:
                    self.data[key] = []
                self.data[key].append([text, highlight])
        except IOError as e:
            raise CalendarError("Can't open file: " + filename + " (" +
                                str(e) + ")")
        except TypeError as e:
            raise CalendarError("Error in file: " + filename +
                                " (month must be a number)")

    def get(self, date):
        if date in self.data:
            return self.data[date]

        return []

    def get_str(self, date):
        text = map(lambda x: x[0], self.get(date))
        return ", ".join(text)

    def is_highlighted(self, date):
        highlight = False

        tmp = self.get(date)
        for d in tmp:
            highlight = highlight or d[1]

        return highlight


class Calendar:
    """ Creates a calendar as vector graphic """

    # size of A0 in points (1 point = 1/72.0 inch)
    WIDTH = 3370.39
    HEIGHT = 2383.94

    PADDING_TOP = 300
    PADDING_RIGHT = 100
    PADDING_LEFT = 100
    PADDING_BOTTOM = 50

    BOX_WIDTH = 240
    BOX_HEIGHT = 50

    SIZE_MONTH = 30
    SIZE_DAY_NUMBER = 35
    SIZE_DAY = 20
    SIZE_DATA = 10
    SIZE_DATA_MAIN = 20

    DATA_MAIN_SHIFT = 13

    DEFAULT_COLOR = {'red': 0, 'green': 0, 'blue': 0}

    # colors
    colors = []

    def __init__(self, year, locale="de_DE"):
        # config
        self.year = year
        self.locale = locale
        self.ctx = None

        self.data_top = DataReader(self.year)
        self.data_bottom = DataReader(self.year)
        self.data_main = DataReader(self.year)

    def create(self, filename):
        # init cairo
        surface = cairo.SVGSurface(filename, Calendar.WIDTH, Calendar.HEIGHT)
        self.ctx = cairo.Context(surface)

        # set locale for day and month names
        locale.setlocale(locale.LC_ALL, self.locale)

        # print month label
        for m in range(12):
            month = datetime.date(self.year, m+1, 1)
            self.__print_month_label(month)

        # print days
        day = datetime.date(self.year, 1, 1)
        delta = datetime.timedelta(1)
        while day.year == self.year:
            self.__print_day(day)
            day += delta

        # finish
        self.ctx.stroke()

    def add_color(self, month, saturday, sunday, highlight):
        self.colors.append([month, saturday, sunday, highlight])

    def add_data(self, filename, position):
        if position == "top":
            self.data_top.read(filename)
        elif position == "bottom":
            self.data_bottom.read(filename)
        elif position == "main":
            self.data_main.read(filename)
        else:
            raise CalendarError("Unknown position for data: " + position)

    def print_text(self, text, x, y, size, color=DEFAULT_COLOR, relative="tl"):
        # font size
        self.ctx.set_font_size(size)

        # position
        x_diff = 0
        y_diff = 0
        x_bearing, y_bearing, width, height, x_advance, y_advance = self.ctx.text_extents(text)

        if relative == "c":  # center
            x_diff = -(width/2 + x_bearing)
            y_diff = -(height/2 + y_bearing)
        elif relative == "tl":  # top left
            y_diff = +height
        elif relative == "tr":  # top right
            x_diff = -width - x_bearing
            y_diff = +height
        elif relative == "br":  # bottom right
            x_diff = -width - x_bearing

        # set position for text
        self.ctx.move_to(x + x_diff, y + y_diff)

        # draw with color
        self.ctx.set_source_rgb(**color)
        self.ctx.show_text(text)
        self.ctx.set_source_rgb(**Calendar.DEFAULT_COLOR)

        # finish
        self.ctx.stroke()

    def __coords_space_boxes(self):
        space_x = (Calendar.WIDTH - Calendar.PADDING_LEFT -
                   Calendar.PADDING_RIGHT - 12*Calendar.BOX_WIDTH) / 11
        space_y = (Calendar.HEIGHT - Calendar.PADDING_TOP -
                   Calendar.PADDING_BOTTOM - 32*Calendar.BOX_HEIGHT -
                   space_x) / 30

        return (space_x, space_y)

    def __coords_month(self, date):

        space_x, space_y = self.__coords_space_boxes()

        x = Calendar.PADDING_LEFT + (date.month-1) * (space_x + Calendar.BOX_WIDTH)
        y = Calendar.PADDING_TOP
        return (x, y)

    def __coords_day(self, date):

        month_x, month_y = self.__coords_month(date)
        space_x, space_y = self.__coords_space_boxes()

        x = month_x
        y = month_y + Calendar.BOX_HEIGHT + space_x + (date.day-1) * (space_y + Calendar.BOX_HEIGHT)
        return (x, y)

    def __print_month_label(self, date):
        # positions
        x, y = self.__coords_month(date)
        x_center = x + Calendar.BOX_WIDTH / 2
        y_center = y + Calendar.BOX_HEIGHT / 2

        # rectangle
        color = None
        if len(self.colors) > 0:
            color = self.colors[(date.month-1) % len(self.colors)][0]
        self.__rectangle(x, y, Calendar.BOX_WIDTH, Calendar.BOX_HEIGHT, color)

        # text
        self.print_text(date.strftime("%B"), x_center, y_center,
                        Calendar.SIZE_MONTH, relative="c")

    def __print_day(self, date):
        # positions
        x, y = self.__coords_day(date)

        # check data for highlight
        highlight = False
        for d in [self.data_top, self.data_main, self.data_bottom]:
            highlight = highlight or d.is_highlighted(date)

        # rectangle
        color = None
        if len(self.colors) > 0:
            tmp = self.colors[(date.month-1) % len(self.colors)]
            if date.weekday() == 5:  # saturday
                color = tmp[1]
<<<<<<< HEAD
            elif highlight:
                color = tmp[1]
=======
            elif date.weekday() == 6:  # sunday
                color = tmp[2]
            elif highlight:  # highlight
                color = tmp[3]
>>>>>>> eb7b431f
        self.__rectangle(x, y, Calendar.BOX_WIDTH, Calendar.BOX_HEIGHT, color)

        # day number
        text_padding = max(0.1*Calendar.SIZE_DAY_NUMBER, 3)
        self.print_text(date.strftime("%d"), x + text_padding,
                        y + text_padding, Calendar.SIZE_DAY_NUMBER,
                        relative="tl")

        # weekday
        text_padding = max(0.1*Calendar.SIZE_DAY, 3)
        self.print_text(date.strftime("%a"),
                        x + Calendar.BOX_WIDTH - text_padding,
                        y + Calendar.BOX_HEIGHT - text_padding,
                        Calendar.SIZE_DAY, relative="br")

        # data
        text_padding = max(0.1*Calendar.SIZE_DATA, 3)
        # top
        self.print_text(self.data_top.get_str(date),
                        x + Calendar.BOX_WIDTH - text_padding,
                        y + text_padding, Calendar.SIZE_DATA, relative="tr")
        # bottom
        self.print_text(self.data_bottom.get_str(date),
                        x + text_padding,
                        y + Calendar.BOX_HEIGHT - text_padding,
                        Calendar.SIZE_DATA, relative="bl")
        # main
        self.print_text(self.data_main.get_str(date),
                        x + Calendar.BOX_WIDTH/2 + Calendar.DATA_MAIN_SHIFT,
                        y + Calendar.BOX_HEIGHT/2, Calendar.SIZE_DATA_MAIN,
                        relative="c")

    def __rectangle(self, x, y, w, h, fill_color=None):
        # print rectangle
        self.ctx.rectangle(x, y, w, h)

        # fill with color
        if not fill_color is None:
            self.ctx.set_source_rgb(**fill_color)
            self.ctx.fill()
            self.ctx.set_source_rgb(**Calendar.DEFAULT_COLOR)

            # print border
            self.ctx.rectangle(x, y, w, h)  # lines (FIXME)

        # finish
        self.ctx.stroke()<|MERGE_RESOLUTION|>--- conflicted
+++ resolved
@@ -233,15 +233,10 @@
             tmp = self.colors[(date.month-1) % len(self.colors)]
             if date.weekday() == 5:  # saturday
                 color = tmp[1]
-<<<<<<< HEAD
-            elif highlight:
-                color = tmp[1]
-=======
             elif date.weekday() == 6:  # sunday
                 color = tmp[2]
             elif highlight:  # highlight
                 color = tmp[3]
->>>>>>> eb7b431f
         self.__rectangle(x, y, Calendar.BOX_WIDTH, Calendar.BOX_HEIGHT, color)
 
         # day number
